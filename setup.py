from setuptools import setup

setup(name='safe_control_gym',
<<<<<<< HEAD
      version='0.5.0',
      install_requires=[
          'matplotlib',
          'Pillow',
          'munch',
          'pyyaml',
          'imageio',
          'dict-deep',
          'scikit-optimize',
          'pandas',
          'gym',
          'torch',
          'gpytorch',
          'ray',
          'tensorboard',
          'casadi',
          'pybullet',
          'cvxpy',
          'pytope',
          'Mosek',
          'termcolor',
      ],
      )
=======
    version='0.5.0',
    install_requires=[
        'matplotlib', 
        'Pillow', 
        'munch', 
        'pyyaml', 
        'imageio', 
        'dict-deep',
        'scikit-optimize', 
        'pandas', 
        'gymnasium', 
        'torch', 
        'gpytorch', 
        'ray',
        'tensorboard', 
        'casadi', 
        'pybullet',
        'cvxpy', 
        'pytope', 
        'Mosek',
        'termcolor',
        ]
)
>>>>>>> 6c02e35c
<|MERGE_RESOLUTION|>--- conflicted
+++ resolved
@@ -1,7 +1,6 @@
 from setuptools import setup
 
 setup(name='safe_control_gym',
-<<<<<<< HEAD
       version='0.5.0',
       install_requires=[
           'matplotlib',
@@ -12,7 +11,7 @@
           'dict-deep',
           'scikit-optimize',
           'pandas',
-          'gym',
+          'gymnasium',
           'torch',
           'gpytorch',
           'ray',
@@ -24,29 +23,4 @@
           'Mosek',
           'termcolor',
       ],
-      )
-=======
-    version='0.5.0',
-    install_requires=[
-        'matplotlib', 
-        'Pillow', 
-        'munch', 
-        'pyyaml', 
-        'imageio', 
-        'dict-deep',
-        'scikit-optimize', 
-        'pandas', 
-        'gymnasium', 
-        'torch', 
-        'gpytorch', 
-        'ray',
-        'tensorboard', 
-        'casadi', 
-        'pybullet',
-        'cvxpy', 
-        'pytope', 
-        'Mosek',
-        'termcolor',
-        ]
-)
->>>>>>> 6c02e35c
+      )